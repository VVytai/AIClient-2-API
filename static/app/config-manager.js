// 配置管理模块

import { showToast, formatUptime } from './utils.js';
import { handleProviderChange, handleGeminiCredsTypeChange, handleKiroCredsTypeChange } from './event-handlers.js';
import { loadProviders } from './provider-manager.js';
import { t } from './i18n.js';

/**
 * 加载配置
 */
async function loadConfiguration() {
    try {
        const data = await window.apiClient.get('/config');

        // 基础配置
        const apiKeyEl = document.getElementById('apiKey');
        const hostEl = document.getElementById('host');
        const portEl = document.getElementById('port');
        const modelProviderEl = document.getElementById('modelProvider');
        const systemPromptEl = document.getElementById('systemPrompt');

        if (apiKeyEl) apiKeyEl.value = data.REQUIRED_API_KEY || '';
        if (hostEl) hostEl.value = data.HOST || '127.0.0.1';
        if (portEl) portEl.value = data.SERVER_PORT || 3000;
        
        if (modelProviderEl) {
            // 处理多选 MODEL_PROVIDER (复选框)
            const providers = Array.isArray(data.DEFAULT_MODEL_PROVIDERS)
                ? data.DEFAULT_MODEL_PROVIDERS
                : (typeof data.MODEL_PROVIDER === 'string' ? data.MODEL_PROVIDER.split(',') : []);
            
            const checkboxes = modelProviderEl.querySelectorAll('input[type="checkbox"]');
            checkboxes.forEach(checkbox => {
                checkbox.checked = providers.includes(checkbox.value);
            });
            
            // 如果没有任何选中的，默认选中第一个（保持兼容性）
            const anyChecked = Array.from(checkboxes).some(cb => cb.checked);
            if (!anyChecked && checkboxes.length > 0) {
                checkboxes[0].checked = true;
            }

            // 为复选框添加事件监听，防止取消勾选最后一个
            checkboxes.forEach(checkbox => {
                // 移除旧的监听器（如果有的话，虽然这里大概率没有）
                const newCheckbox = checkbox.cloneNode(true);
                checkbox.parentNode.replaceChild(newCheckbox, checkbox);
                
                newCheckbox.addEventListener('change', (e) => {
                    const checkedCount = modelProviderEl.querySelectorAll('input[type="checkbox"]:checked').length;
                    if (checkedCount === 0) {
                        newCheckbox.checked = true;
                        showToast(t('common.warning'), t('config.modelProviderRequired'), 'warning');
                    }
                });
            });
        }
        
        if (systemPromptEl) systemPromptEl.value = data.systemPrompt || '';

        // 高级配置参数
        const systemPromptFilePathEl = document.getElementById('systemPromptFilePath');
        const systemPromptModeEl = document.getElementById('systemPromptMode');
        const promptLogBaseNameEl = document.getElementById('promptLogBaseName');
        const promptLogModeEl = document.getElementById('promptLogMode');
        const requestMaxRetriesEl = document.getElementById('requestMaxRetries');
        const requestBaseDelayEl = document.getElementById('requestBaseDelay');
        const cronNearMinutesEl = document.getElementById('cronNearMinutes');
        const cronRefreshTokenEl = document.getElementById('cronRefreshToken');
        const providerPoolsFilePathEl = document.getElementById('providerPoolsFilePath');
        const maxErrorCountEl = document.getElementById('maxErrorCount');
        const providerFallbackChainEl = document.getElementById('providerFallbackChain');

        if (systemPromptFilePathEl) systemPromptFilePathEl.value = data.SYSTEM_PROMPT_FILE_PATH || 'configs/input_system_prompt.txt';
        if (systemPromptModeEl) systemPromptModeEl.value = data.SYSTEM_PROMPT_MODE || 'append';
        if (promptLogBaseNameEl) promptLogBaseNameEl.value = data.PROMPT_LOG_BASE_NAME || 'prompt_log';
        if (promptLogModeEl) promptLogModeEl.value = data.PROMPT_LOG_MODE || 'none';
        if (requestMaxRetriesEl) requestMaxRetriesEl.value = data.REQUEST_MAX_RETRIES || 3;
        if (requestBaseDelayEl) requestBaseDelayEl.value = data.REQUEST_BASE_DELAY || 1000;
        if (cronNearMinutesEl) cronNearMinutesEl.value = data.CRON_NEAR_MINUTES || 1;
        if (cronRefreshTokenEl) cronRefreshTokenEl.checked = data.CRON_REFRESH_TOKEN || false;
        if (providerPoolsFilePathEl) providerPoolsFilePathEl.value = data.PROVIDER_POOLS_FILE_PATH;
        if (maxErrorCountEl) maxErrorCountEl.value = data.MAX_ERROR_COUNT || 3;
        
        // 加载 Fallback 链配置
        if (providerFallbackChainEl) {
            if (data.providerFallbackChain && typeof data.providerFallbackChain === 'object') {
                providerFallbackChainEl.value = JSON.stringify(data.providerFallbackChain, null, 2);
            } else {
                providerFallbackChainEl.value = '';
            }
        }
<<<<<<< HEAD
=======
        
        // 加载代理配置
        const proxyUrlEl = document.getElementById('proxyUrl');
        if (proxyUrlEl) proxyUrlEl.value = data.PROXY_URL || '';
        
        // 加载启用代理的提供商
        const proxyProviderCheckboxes = document.querySelectorAll('input[name="proxyProvider"]');
        const enabledProviders = data.PROXY_ENABLED_PROVIDERS || [];
        proxyProviderCheckboxes.forEach(checkbox => {
            checkbox.checked = enabledProviders.includes(checkbox.value);
        });

        // 触发提供商配置显示
        handleProviderChange();
        
        // 根据Gemini凭据类型设置显示
        const geminiCredsType = data.GEMINI_OAUTH_CREDS_BASE64 ? 'base64' : 'file';
        const geminiRadio = document.querySelector(`input[name="geminiCredsType"][value="${geminiCredsType}"]`);
        if (geminiRadio) {
            geminiRadio.checked = true;
            handleGeminiCredsTypeChange({ target: geminiRadio });
        }
        
        // 根据Kiro凭据类型设置显示
        const kiroCredsType = data.KIRO_OAUTH_CREDS_BASE64 ? 'base64' : 'file';
        const kiroRadio = document.querySelector(`input[name="kiroCredsType"][value="${kiroCredsType}"]`);
        if (kiroRadio) {
            kiroRadio.checked = true;
            handleKiroCredsTypeChange({ target: kiroRadio });
        }
        
        // 检查并设置提供商池菜单显示状态
        // const providerPoolsFilePath = data.PROVIDER_POOLS_FILE_PATH;
        // const providersMenuItem = document.querySelector('.nav-item[data-section="providers"]');
        // if (providerPoolsFilePath && providerPoolsFilePath.trim() !== '') {
        //     if (providersMenuItem) providersMenuItem.style.display = 'flex';
        // } else {
        //     if (providersMenuItem) providersMenuItem.style.display = 'none';
        // }
>>>>>>> 77284a78
        
    } catch (error) {
        console.error('Failed to load configuration:', error);
    }
}

/**
 * 保存配置
 */
async function saveConfiguration() {
    const modelProviderEl = document.getElementById('modelProvider');
    let selectedProviders = [];
    if (modelProviderEl) {
        // 从复选框中获取选中的提供商
        selectedProviders = Array.from(modelProviderEl.querySelectorAll('input[type="checkbox"]:checked'))
            .map(cb => cb.value);
    }

    // 校验：必须至少勾选一个
    if (selectedProviders.length === 0) {
        showToast(t('common.error'), t('config.modelProviderRequired'), 'error');
        return;
    }

    const config = {
        REQUIRED_API_KEY: document.getElementById('apiKey')?.value || '',
        HOST: document.getElementById('host')?.value || '127.0.0.1',
        SERVER_PORT: parseInt(document.getElementById('port')?.value || 3000),
        MODEL_PROVIDER: selectedProviders.length > 0 ? selectedProviders.join(',') : 'gemini-cli-oauth',
        systemPrompt: document.getElementById('systemPrompt')?.value || '',
    };

    // 获取后台登录密码（如果有输入）
    const adminPassword = document.getElementById('adminPassword')?.value || '';

    // 保存高级配置参数
    config.SYSTEM_PROMPT_FILE_PATH = document.getElementById('systemPromptFilePath')?.value || 'configs/input_system_prompt.txt';
    config.SYSTEM_PROMPT_MODE = document.getElementById('systemPromptMode')?.value || 'append';
    config.PROMPT_LOG_BASE_NAME = document.getElementById('promptLogBaseName')?.value || '';
    config.PROMPT_LOG_MODE = document.getElementById('promptLogMode')?.value || '';
    config.REQUEST_MAX_RETRIES = parseInt(document.getElementById('requestMaxRetries')?.value || 3);
    config.REQUEST_BASE_DELAY = parseInt(document.getElementById('requestBaseDelay')?.value || 1000);
    config.CRON_NEAR_MINUTES = parseInt(document.getElementById('cronNearMinutes')?.value || 1);
    config.CRON_REFRESH_TOKEN = document.getElementById('cronRefreshToken')?.checked || false;
    config.PROVIDER_POOLS_FILE_PATH = document.getElementById('providerPoolsFilePath')?.value || '';
    config.MAX_ERROR_COUNT = parseInt(document.getElementById('maxErrorCount')?.value || 3);
    
    // 保存 Fallback 链配置
    const fallbackChainValue = document.getElementById('providerFallbackChain')?.value?.trim() || '';
    if (fallbackChainValue) {
        try {
            config.providerFallbackChain = JSON.parse(fallbackChainValue);
        } catch (e) {
            showToast(t('common.error'), t('config.advanced.fallbackChainInvalid') || 'Fallback 链配置格式无效，请输入有效的 JSON', 'error');
            return;
        }
    } else {
        config.providerFallbackChain = {};
    }
    
    // 保存代理配置
    config.PROXY_URL = document.getElementById('proxyUrl')?.value?.trim() || null;
    
    // 获取启用代理的提供商列表
    const proxyProviderCheckboxes = document.querySelectorAll('input[name="proxyProvider"]:checked');
    config.PROXY_ENABLED_PROVIDERS = Array.from(proxyProviderCheckboxes).map(cb => cb.value);

    try {
        await window.apiClient.post('/config', config);
        
        // 如果输入了新密码，单独保存密码
        if (adminPassword) {
            try {
                await window.apiClient.post('/admin-password', { password: adminPassword });
                // 清空密码输入框
                const adminPasswordEl = document.getElementById('adminPassword');
                if (adminPasswordEl) adminPasswordEl.value = '';
                showToast(t('common.success'), t('common.passwordUpdated'), 'success');
            } catch (pwdError) {
                console.error('Failed to save admin password:', pwdError);
                showToast(t('common.error'), t('common.error') + ': ' + pwdError.message, 'error');
            }
        }
        
        await window.apiClient.post('/reload-config');
        showToast(t('common.success'), t('common.configSaved'), 'success');
        
        // 检查当前是否在提供商池管理页面，如果是则刷新数据
        const providersSection = document.getElementById('providers');
        if (providersSection && providersSection.classList.contains('active')) {
            // 当前在提供商池页面，刷新数据
            await loadProviders();
            showToast(t('common.success'), t('common.providerPoolRefreshed'), 'success');
        }
    } catch (error) {
        console.error('Failed to save configuration:', error);
        showToast(t('common.error'), t('common.error') + ': ' + error.message, 'error');
    }
}

export {
    loadConfiguration,
    saveConfiguration
};<|MERGE_RESOLUTION|>--- conflicted
+++ resolved
@@ -90,8 +90,6 @@
                 providerFallbackChainEl.value = '';
             }
         }
-<<<<<<< HEAD
-=======
         
         // 加载代理配置
         const proxyUrlEl = document.getElementById('proxyUrl');
@@ -102,36 +100,7 @@
         const enabledProviders = data.PROXY_ENABLED_PROVIDERS || [];
         proxyProviderCheckboxes.forEach(checkbox => {
             checkbox.checked = enabledProviders.includes(checkbox.value);
-        });
-
-        // 触发提供商配置显示
-        handleProviderChange();
-        
-        // 根据Gemini凭据类型设置显示
-        const geminiCredsType = data.GEMINI_OAUTH_CREDS_BASE64 ? 'base64' : 'file';
-        const geminiRadio = document.querySelector(`input[name="geminiCredsType"][value="${geminiCredsType}"]`);
-        if (geminiRadio) {
-            geminiRadio.checked = true;
-            handleGeminiCredsTypeChange({ target: geminiRadio });
-        }
-        
-        // 根据Kiro凭据类型设置显示
-        const kiroCredsType = data.KIRO_OAUTH_CREDS_BASE64 ? 'base64' : 'file';
-        const kiroRadio = document.querySelector(`input[name="kiroCredsType"][value="${kiroCredsType}"]`);
-        if (kiroRadio) {
-            kiroRadio.checked = true;
-            handleKiroCredsTypeChange({ target: kiroRadio });
-        }
-        
-        // 检查并设置提供商池菜单显示状态
-        // const providerPoolsFilePath = data.PROVIDER_POOLS_FILE_PATH;
-        // const providersMenuItem = document.querySelector('.nav-item[data-section="providers"]');
-        // if (providerPoolsFilePath && providerPoolsFilePath.trim() !== '') {
-        //     if (providersMenuItem) providersMenuItem.style.display = 'flex';
-        // } else {
-        //     if (providersMenuItem) providersMenuItem.style.display = 'none';
-        // }
->>>>>>> 77284a78
+        }); 
         
     } catch (error) {
         console.error('Failed to load configuration:', error);
